--- conflicted
+++ resolved
@@ -392,14 +392,7 @@
 pub fn busy_wait(duration: core::time::Duration) {
     let start = now();
     while now() < start + duration {
-<<<<<<< HEAD
-        unsafe {
-            // Relax the cpu
-            asm!("rep", "nop");
-        }
-=======
         crate::lock::relax_cpu();
->>>>>>> 9ed8d0ad
     }
 }
 
